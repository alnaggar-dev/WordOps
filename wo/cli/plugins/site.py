--- conflicted
+++ resolved
@@ -883,23 +883,8 @@
                 Log.info(self, "\nPassword Unchanged.")
             return 0
 
-<<<<<<< HEAD
         if ((stype == 'php' and
              oldsitetype not in ['html', 'proxy', 'php73']) or
-=======
-        if ((stype == "proxy" and stype == oldsitetype and self.app.pargs.hhvm)
-            or (stype == "proxy" and
-                stype == oldsitetype)):
-            Log.info(self, Log.FAIL +
-                     "Can not update proxy site to HHVM")
-            return 1
-        if stype == "html" and stype == oldsitetype and self.app.pargs.hhvm:
-            Log.info(self, Log.FAIL + "Can not update HTML site to HHVM")
-            return 1
-
-        if ((stype == 'php' and 
-            oldsitetype not in ['html', 'proxy', 'php73']) or
->>>>>>> d1a9511c
             (stype == 'mysql' and oldsitetype not in ['html', 'php',
                                                       'proxy', 'php73']) or
             (stype == 'wp' and oldsitetype not in ['html', 'php', 'mysql',
