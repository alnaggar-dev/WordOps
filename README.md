--- conflicted
+++ resolved
@@ -29,10 +29,7 @@
 - Easy Migration from EasyEngine v3 (migration script development in progress)
 - Automated WordPress, Nginx, PHP, MySQL & Redis installation
 - Up-to-date server stack with Nginx 1.14.2, PHP 7.2 & 7.3, MariaDB 10.3 & Redis 5.0
-<<<<<<< HEAD
 - Hardened WordPress security with strict Nginx location directives
-=======
->>>>>>> fa9e6c9f
 - Optimized Nginx configurations with multiple cache backends support
 - Let's Encrypt SSL certificates
 - Secured SSL/TLS encryption with strong ciphers_suite and modern TLS protocols
